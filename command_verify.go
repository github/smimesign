package main

import (
	"bytes"
	"crypto/x509"
	"encoding/pem"
	"fmt"
	"github.com/github/ietf-cms"
	"github.com/pkg/errors"
	"io"
	"os"
<<<<<<< HEAD
=======

	"github.com/certifi/gocertifi"
	"github.com/github/ietf-cms"
	"github.com/pkg/errors"
>>>>>>> a76a9f14
)


func commandVerify() error {
	sNewSig.emit()

	if len(fileArgs) < 2 {
		return verifyAttached()
	}

	return verifyDetached()
}

func verifyAttached() error {
	var (
		f   io.ReadCloser
		err error
	)

	// Read in signature
	if len(fileArgs) == 1 {
		if f, err = os.Open(fileArgs[0]); err != nil {
			return errors.Wrapf(err, "failed to open signature file (%s)", fileArgs[0])
		}
		defer f.Close()
	} else {
		f = stdin
	}

	buf := new(bytes.Buffer)
	if _, err = io.Copy(buf, f); err != nil {
		return errors.Wrap(err, "failed to read signature")
	}

	// Try decoding as PEM
	var der []byte
	if blk, _ := pem.Decode(buf.Bytes()); blk != nil {
		der = blk.Bytes
	} else {
		der = buf.Bytes()
	}

	// Parse signature
	sd, err := cms.ParseSignedData(der)
	if err != nil {
		return errors.Wrap(err, "failed to parse signature")
	}

	// Verify signature
	chains, err := sd.Verify(verifyOpts())
	if err != nil {
		if len(chains) > 0 {
			emitBadSig(chains)
		} else {
			// TODO: We're omitting a bunch of arguments here.
			sErrSig.emit()
		}

		return errors.Wrap(err, "failed to verify signature")
	}

	var (
		cert = chains[0][0][0]
		fpr  = certHexFingerprint(cert)
		subj = cert.Subject.String()
	)

	fmt.Fprintf(stderr, "smimesign: Signature made using certificate ID 0x%s\n", fpr)
	emitGoodSig(chains)

	// TODO: Maybe split up signature checking and certificate checking so we can
	// output something more meaningful.
	fmt.Fprintf(stderr, "smimesign: Good signature from \"%s\"\n", subj)
	emitTrustFully()

	return nil
}

func verifyDetached() error {
	var (
		f   io.ReadCloser
		err error
	)

	// Read in signature
	if f, err = os.Open(fileArgs[0]); err != nil {
		return errors.Wrapf(err, "failed to open signature file (%s)", fileArgs[0])
	}
	defer f.Close()

	buf := new(bytes.Buffer)
	if _, err = io.Copy(buf, f); err != nil {
		return errors.Wrap(err, "failed to read signature file")
	}

	// Try decoding as PEM
	var der []byte
	if blk, _ := pem.Decode(buf.Bytes()); blk != nil {
		der = blk.Bytes
	} else {
		der = buf.Bytes()
	}

	// Parse signature
	sd, err := cms.ParseSignedData(der)
	if err != nil {
		return errors.Wrap(err, "failed to parse signature")
	}

	// Read in signed data
	if fileArgs[1] == "-" {
		f = stdin
	} else {
		if f, err = os.Open(fileArgs[1]); err != nil {
			errors.Wrapf(err, "failed to open message file (%s)", fileArgs[1])
		}
		defer f.Close()
	}

	// Verify signature
	buf.Reset()
	if _, err = io.Copy(buf, f); err != nil {
		return errors.Wrap(err, "failed to read message file")
	}

	chains, err := sd.VerifyDetached(buf.Bytes(), verifyOpts())
	if err != nil {
		if len(chains) > 0 {
			emitBadSig(chains)
		} else {
			// TODO: We're omitting a bunch of arguments here.
			sErrSig.emit()
		}

		return errors.Wrap(err, "failed to verify signature")
	}

	var (
		cert = chains[0][0][0]
		fpr  = certHexFingerprint(cert)
		subj = cert.Subject.String()
	)

	fmt.Fprintf(stderr, "smimesign: Signature made using certificate ID 0x%s\n", fpr)
	emitGoodSig(chains)

	// TODO: Maybe split up signature checking and certificate checking so we can
	// output something more meaningful.
	fmt.Fprintf(stderr, "smimesign: Good signature from \"%s\"\n", subj)
	emitTrustFully()

	return nil
}

func verifyOpts() x509.VerifyOptions {
	var (
		roots *x509.CertPool
	)

	// Depending on the operating system, enumerate the trusted root certificate store
	err := parseRoots(roots)
	if err != nil{
		roots = x509.NewCertPool()
	}

	return x509.VerifyOptions{
		Roots:     roots,
		KeyUsages: []x509.ExtKeyUsage{x509.ExtKeyUsageAny},
	}
}
<|MERGE_RESOLUTION|>--- conflicted
+++ resolved
@@ -5,17 +5,12 @@
 	"crypto/x509"
 	"encoding/pem"
 	"fmt"
-	"github.com/github/ietf-cms"
-	"github.com/pkg/errors"
 	"io"
 	"os"
-<<<<<<< HEAD
-=======
 
 	"github.com/certifi/gocertifi"
 	"github.com/github/ietf-cms"
 	"github.com/pkg/errors"
->>>>>>> a76a9f14
 )
 
 
