package certstore

/*
#cgo windows LDFLAGS: -lcrypt32 -lncrypt

#include <windows.h>
#include <wincrypt.h>
#include <ncrypt.h>

char* errMsg(DWORD code) {
	char* lpMsgBuf;
	DWORD ret = 0;

	ret = FormatMessage(
			FORMAT_MESSAGE_ALLOCATE_BUFFER |
			FORMAT_MESSAGE_FROM_SYSTEM |
			FORMAT_MESSAGE_IGNORE_INSERTS,
			NULL,
			code,
			MAKELANGID(LANG_NEUTRAL, SUBLANG_DEFAULT),
			(LPTSTR) &lpMsgBuf,
			0, NULL);

	if (ret == 0) {
		return NULL;
	} else {
		return lpMsgBuf;
	}
}
*/
import "C"

import (
	"crypto"
	"crypto/ecdsa"
	"crypto/rsa"
	"crypto/x509"
	"encoding/asn1"
	"fmt"
	"io"
	"math/big"
	"unicode/utf16"
	"unsafe"

	"github.com/pkg/errors"
)

const (
	winTrue  C.WINBOOL = 1
	winFalse C.WINBOOL = 0

	// ERROR_SUCCESS
	ERROR_SUCCESS = 0x00000000

	// CRYPT_E_NOT_FOUND — Cannot find object or property.
	CRYPT_E_NOT_FOUND = 0x80092004

	// NTE_BAD_ALGID — Invalid algorithm specified.
	NTE_BAD_ALGID = 0x80090008
)

// winAPIFlag specifies the flags that should be passed to
// CryptAcquireCertificatePrivateKey. This impacts whether the CryptoAPI or CNG
// API will be used.
//
// Possible values are:
//   0x00000000 —                                      — Only use CryptoAPI.
//   0x00010000 — CRYPT_ACQUIRE_ALLOW_NCRYPT_KEY_FLAG  — Prefer CryptoAPI.
//   0x00020000 — CRYPT_ACQUIRE_PREFER_NCRYPT_KEY_FLAG — Prefer CNG.
//   0x00040000 — CRYPT_ACQUIRE_ONLY_NCRYPT_KEY_FLAG   — Only uyse CNG.
var winAPIFlag C.DWORD = C.CRYPT_ACQUIRE_PREFER_NCRYPT_KEY_FLAG

// winStore is a wrapper around a C.HCERTSTORE.
type winStore struct {
	store C.HCERTSTORE
}

// openStore opens the current user's personal cert store.
func openStore() (*winStore, error) {
	storeName := unsafe.Pointer(stringToUTF16("MY"))
	defer C.free(storeName)

	store := C.CertOpenStore(CERT_STORE_PROV_SYSTEM_W, 0, 0, C.CERT_SYSTEM_STORE_CURRENT_USER, storeName)
	if store == nil {
		return nil, lastError("failed to open system cert store")
	}

	return &winStore{store}, nil
}

// Identities implements the Store interface.
func (s *winStore) Identities() ([]Identity, error) {
	var (
		err    error
		idents = []Identity{}

		// CertFindChainInStore parameters
		encoding  = C.DWORD(C.X509_ASN_ENCODING)
		flags     = C.DWORD(C.CERT_CHAIN_FIND_BY_ISSUER_CACHE_ONLY_FLAG | C.CERT_CHAIN_FIND_BY_ISSUER_CACHE_ONLY_URL_FLAG)
		findType  = C.DWORD(C.CERT_CHAIN_FIND_BY_ISSUER)
		params    = &C.CERT_CHAIN_FIND_BY_ISSUER_PARA{cbSize: C.DWORD(unsafe.Sizeof(C.CERT_CHAIN_FIND_BY_ISSUER_PARA{}))}
		paramsPtr = unsafe.Pointer(params)
		chainCtx  = C.PCCERT_CHAIN_CONTEXT(nil)
	)

	for {
		if chainCtx = C.CertFindChainInStore(s.store, encoding, flags, findType, paramsPtr, chainCtx); chainCtx == nil {
			break
		}
		if chainCtx.cChain < 1 {
			err = errors.New("bad chain")
			goto fail
		}

<<<<<<< HEAD
		// maximum chain length. this is arbitrary
		const maxChain = 1 << 10
=======
		// not sure why this isn't 1 << 29
		const maxPointerArray = 1 << 28
>>>>>>> d19e17a4

		// rgpChain is actually an array, but we only care about the first one.
		simpleChain := *chainCtx.rgpChain
		if simpleChain.cElement < 1 || simpleChain.cElement > maxPointerArray {
			err = errors.New("bad chain")
			goto fail
		}

		// Hacky way to get chain elements (c array) as a slice.
		chainElts := (*[maxPointerArray]C.PCERT_CHAIN_ELEMENT)(unsafe.Pointer(simpleChain.rgpElement))[:simpleChain.cElement:simpleChain.cElement]

		// Build chain of certificates from each elt's certificate context.
		chain := make([]C.PCCERT_CONTEXT, len(chainElts))
		for j := range chainElts {
			chain[j] = chainElts[j].pCertContext
		}

		idents = append(idents, newWinIdentity(chain))
	}

	if err = lastError("failed to iterate certs in store"); err != nil && errors.Cause(err) != errCode(CRYPT_E_NOT_FOUND) {
		goto fail
	}

	return idents, nil

fail:
	for _, ident := range idents {
		ident.Close()
	}

	return nil, err
}

// Import implements the Store interface.
func (s *winStore) Import(data []byte, password string) error {
	cdata := C.CBytes(data)
	defer C.free(cdata)

	cpw := stringToUTF16(password)
	defer C.free(unsafe.Pointer(cpw))

	pfx := &C.CRYPT_DATA_BLOB{
		cbData: C.DWORD(len(data)),
		pbData: (*C.BYTE)(cdata),
	}

	flags := C.CRYPT_USER_KEYSET

	// import into preferred KSP
	if winAPIFlag&C.CRYPT_ACQUIRE_PREFER_NCRYPT_KEY_FLAG > 0 {
		flags |= C.PKCS12_PREFER_CNG_KSP
	} else if winAPIFlag&C.CRYPT_ACQUIRE_ONLY_NCRYPT_KEY_FLAG > 0 {
		flags |= C.PKCS12_ALWAYS_CNG_KSP
	}

	store := C.PFXImportCertStore(pfx, cpw, C.DWORD(flags))
	if store == nil {
		return lastError("failed to import PFX cert store")
	}
	defer C.CertCloseStore(store, C.CERT_CLOSE_STORE_FORCE_FLAG)

	var (
		ctx      = C.PCCERT_CONTEXT(nil)
		encoding = C.DWORD(C.X509_ASN_ENCODING | C.PKCS_7_ASN_ENCODING)
	)

	for {
		// iterate through certs in temporary store
		if ctx = C.CertFindCertificateInStore(store, encoding, 0, C.CERT_FIND_ANY, nil, ctx); ctx == nil {
			if err := lastError("failed to iterate certs in store"); err != nil && errors.Cause(err) != errCode(CRYPT_E_NOT_FOUND) {
				return err
			}

			break
		}

		// Copy the cert to the system store.
		if ok := C.CertAddCertificateContextToStore(s.store, ctx, C.CERT_STORE_ADD_REPLACE_EXISTING, nil); ok == winFalse {
			return lastError("failed to add importerd certificate to MY store")
		}
	}

	return nil
}

// Close implements the Store interface.
func (s *winStore) Close() {
	C.CertCloseStore(s.store, 0)
	s.store = nil
}

// winIdentity implements the Identity iterface.
type winIdentity struct {
	chain  []C.PCCERT_CONTEXT
	signer *winPrivateKey
}

func newWinIdentity(chain []C.PCCERT_CONTEXT) *winIdentity {
	for _, ctx := range chain {
		C.CertDuplicateCertificateContext(ctx)
	}

	return &winIdentity{chain: chain}
}

// Certificate implements the Identity iterface.
func (i *winIdentity) Certificate() (*x509.Certificate, error) {
	return exportCertCtx(i.chain[0])
}

// CertificateChain implements the Identity iterface.
func (i *winIdentity) CertificateChain() ([]*x509.Certificate, error) {
	var (
		certs = make([]*x509.Certificate, len(i.chain))
		err   error
	)

	for j := range i.chain {
		if certs[j], err = exportCertCtx(i.chain[j]); err != nil {
			return nil, err
		}
	}

	return certs, nil
}

// Signer implements the Identity interface.
func (i *winIdentity) Signer() (crypto.Signer, error) {
	return i.getPrivateKey()
}

// getPrivateKey gets this identity's private *winPrivateKey.
func (i *winIdentity) getPrivateKey() (*winPrivateKey, error) {
	if i.signer != nil {
		return i.signer, nil
	}

	cert, err := i.Certificate()
	if err != nil {
		return nil, errors.Wrap(err, "failed to get identity certificate")
	}

	signer, err := newWinPrivateKey(i.chain[0], cert.PublicKey)
	if err != nil {
		return nil, errors.Wrap(err, "failed to load identity private key")
	}

	i.signer = signer

	return i.signer, nil
}

// Delete implements the Identity iterface.
func (i *winIdentity) Delete() error {
	// duplicate cert context, since CertDeleteCertificateFromStore will free it.
	deleteCtx := C.CertDuplicateCertificateContext(i.chain[0])

	// try deleting cert
	if ok := C.CertDeleteCertificateFromStore(deleteCtx); ok == winFalse {
		return lastError("failed to delete certificate from store")
	}

	// try deleting private key
	wpk, err := i.getPrivateKey()
	if err != nil {
		return errors.Wrap(err, "failed to get identity private key")
	}

	if err := wpk.Delete(); err != nil {
		return errors.Wrap(err, "failed to delete identity private key")
	}

	return nil
}

// Close implements the Identity iterface.
func (i *winIdentity) Close() {
	if i.signer != nil {
		i.signer.Close()
		i.signer = nil
	}

	for _, ctx := range i.chain {
		C.CertFreeCertificateContext(ctx)
		i.chain = nil
	}
}

// winPrivateKey is a wrapper around a HCRYPTPROV_OR_NCRYPT_KEY_HANDLE.
type winPrivateKey struct {
	publicKey crypto.PublicKey

	// CryptoAPI fields
	capiProv C.HCRYPTPROV

	// CNG fields
	cngHandle C.NCRYPT_KEY_HANDLE
	keySpec   C.DWORD
}

// newWinPrivateKey gets a *winPrivateKey for the given certificate.
func newWinPrivateKey(certCtx C.PCCERT_CONTEXT, publicKey crypto.PublicKey) (*winPrivateKey, error) {
	var (
		provOrKey C.HCRYPTPROV_OR_NCRYPT_KEY_HANDLE
		keySpec   C.DWORD
		mustFree  C.WINBOOL
	)

	if publicKey == nil {
		return nil, errors.New("nil public key")
	}

	// Get a handle for the found private key.
	if ok := C.CryptAcquireCertificatePrivateKey(certCtx, winAPIFlag, nil, &provOrKey, &keySpec, &mustFree); ok == winFalse {
		return nil, lastError("failed to get private key for certificate")
	}

	if mustFree != winTrue {
		// This shouldn't happen since we're not asking for cached keys.
		return nil, errors.New("CryptAcquireCertificatePrivateKey set mustFree")
	}

	if keySpec == C.CERT_NCRYPT_KEY_SPEC {
		return &winPrivateKey{
			publicKey: publicKey,
			cngHandle: C.NCRYPT_KEY_HANDLE(provOrKey),
		}, nil
	} else {
		return &winPrivateKey{
			publicKey: publicKey,
			capiProv:  C.HCRYPTPROV(provOrKey),
			keySpec:   keySpec,
		}, nil
	}
}

// PublicKey implements the crypto.Signer interface.
func (wpk *winPrivateKey) Public() crypto.PublicKey {
	return wpk.publicKey
}

// Sign implements the crypto.Signer interface.
func (wpk *winPrivateKey) Sign(rand io.Reader, digest []byte, opts crypto.SignerOpts) ([]byte, error) {
	if wpk.capiProv != 0 {
		return wpk.capiSignHash(opts.HashFunc(), digest)
	} else if wpk.cngHandle != 0 {
		return wpk.cngSignHash(opts.HashFunc(), digest)
	} else {
		return nil, errors.New("bad private key")
	}
}

// cngSignHash signs a digest using the CNG APIs.
func (wpk *winPrivateKey) cngSignHash(hash crypto.Hash, digest []byte) ([]byte, error) {
	if len(digest) != hash.Size() {
		return nil, errors.New("bad digest for hash")
	}

	var (
		// input
		padPtr    = unsafe.Pointer(nil)
		digestPtr = (*C.BYTE)(&digest[0])
		digestLen = C.DWORD(len(digest))
		flags     = C.DWORD(0)

		// output
		sigLen = C.DWORD(0)
	)

	// setup pkcs1v1.5 padding for RSA
	if _, isRSA := wpk.publicKey.(*rsa.PublicKey); isRSA {
		flags |= C.BCRYPT_PAD_PKCS1
		padInfo := C.BCRYPT_PKCS1_PADDING_INFO{}
		padPtr = unsafe.Pointer(&padInfo)

		switch hash {
		case crypto.SHA1:
			padInfo.pszAlgId = BCRYPT_SHA1_ALGORITHM
		case crypto.SHA256:
			padInfo.pszAlgId = BCRYPT_SHA256_ALGORITHM
		case crypto.SHA384:
			padInfo.pszAlgId = BCRYPT_SHA384_ALGORITHM
		case crypto.SHA512:
			padInfo.pszAlgId = BCRYPT_SHA512_ALGORITHM
		default:
			return nil, ErrUnsupportedHash
		}
	}

	// get signature length
	if err := checkStatus(C.NCryptSignHash(wpk.cngHandle, padPtr, digestPtr, digestLen, nil, 0, &sigLen, flags)); err != nil {
		return nil, errors.Wrap(err, "failed to get signature length")
	}

	// get signature
	sig := make([]byte, sigLen)
	sigPtr := (*C.BYTE)(&sig[0])
	if err := checkStatus(C.NCryptSignHash(wpk.cngHandle, padPtr, digestPtr, digestLen, sigPtr, sigLen, &sigLen, flags)); err != nil {
		return nil, errors.Wrap(err, "failed to sign digest")
	}

	// CNG returns a raw ECDSA signature, but we wan't ASN.1 DER encoding.
	if _, isEC := wpk.publicKey.(*ecdsa.PublicKey); isEC {
		if len(sig)%2 != 0 {
			return nil, errors.New("bad ecdsa signature from CNG")
		}

		type ecdsaSignature struct {
			R, S *big.Int
		}

		r := new(big.Int).SetBytes(sig[:len(sig)/2])
		s := new(big.Int).SetBytes(sig[len(sig)/2:])

		encoded, err := asn1.Marshal(ecdsaSignature{r, s})
		if err != nil {
			return nil, errors.Wrap(err, "failed to ASN.1 encode EC signature")
		}

		return encoded, nil
	}

	return sig, nil
}

// capiSignHash signs a digest using the CryptoAPI APIs.
func (wpk *winPrivateKey) capiSignHash(hash crypto.Hash, digest []byte) ([]byte, error) {
	if len(digest) != hash.Size() {
		return nil, errors.New("bad digest for hash")
	}

	// Figure out which CryptoAPI hash algorithm we're using.
	var hash_alg C.ALG_ID

	switch hash {
	case crypto.SHA1:
		hash_alg = C.CALG_SHA1
	case crypto.SHA256:
		hash_alg = C.CALG_SHA_256
	case crypto.SHA384:
		hash_alg = C.CALG_SHA_384
	case crypto.SHA512:
		hash_alg = C.CALG_SHA_512
	default:
		return nil, ErrUnsupportedHash
	}

	// Instantiate a CryptoAPI hash object.
	var chash C.HCRYPTHASH

	if ok := C.CryptCreateHash(C.HCRYPTPROV(wpk.capiProv), hash_alg, 0, 0, &chash); ok == winFalse {
		if err := lastError("failed to create hash"); errors.Cause(err) == errCode(NTE_BAD_ALGID) {
			return nil, ErrUnsupportedHash
		} else {
			return nil, err
		}
	}
	defer C.CryptDestroyHash(chash)

	// Make sure the hash size matches.
	var (
		hashSize    C.DWORD
		hashSizePtr = (*C.BYTE)(unsafe.Pointer(&hashSize))
		hashSizeLen = C.DWORD(unsafe.Sizeof(hashSize))
	)

	if ok := C.CryptGetHashParam(chash, C.HP_HASHSIZE, hashSizePtr, &hashSizeLen, 0); ok == winFalse {
		return nil, lastError("failed to get hash size")
	}

	if hash.Size() != int(hashSize) {
		return nil, errors.New("invalid CryptoAPI hash")
	}

	// Put our digest into the hash object.
	digestPtr := (*C.BYTE)(unsafe.Pointer(&digest[0]))
	if ok := C.CryptSetHashParam(chash, C.HP_HASHVAL, digestPtr, 0); ok == winFalse {
		return nil, lastError("failed to set hash digest")
	}

	// Get signature length.
	var sigLen C.DWORD

	if ok := C.CryptSignHash(chash, wpk.keySpec, nil, 0, nil, &sigLen); ok == winFalse {
		return nil, lastError("failed to get signature length")
	}

	// Get signature
	var (
		sig    = make([]byte, int(sigLen))
		sigPtr = (*C.BYTE)(unsafe.Pointer(&sig[0]))
	)

	if ok := C.CryptSignHash(chash, wpk.keySpec, nil, 0, sigPtr, &sigLen); ok == winFalse {
		return nil, lastError("failed to sign digest")
	}

	// Signature is little endian, but we want big endian. Reverse it.
	for i := len(sig)/2 - 1; i >= 0; i-- {
		opp := len(sig) - 1 - i
		sig[i], sig[opp] = sig[opp], sig[i]
	}

	return sig, nil
}

func (wpk *winPrivateKey) Delete() error {
	if wpk.cngHandle != 0 {
		// Delete CNG key
		if err := checkStatus(C.NCryptDeleteKey(wpk.cngHandle, 0)); err != nil {
			return err
		}
	} else if wpk.capiProv != 0 {
		// Delete CryptoAPI key
		var (
			param unsafe.Pointer
			err   error

			containerName C.LPCTSTR
			providerName  C.LPCTSTR
			providerType  *C.DWORD
		)

		if param, err = wpk.getProviderParam(C.PP_CONTAINER); err != nil {
			return errors.Wrap(err, "failed to get PP_CONTAINER")
		} else {
			containerName = C.LPCTSTR(param)
		}

		if param, err = wpk.getProviderParam(C.PP_NAME); err != nil {
			return errors.Wrap(err, "failed to get PP_NAME")
		} else {
			providerName = C.LPCTSTR(param)
		}

		if param, err = wpk.getProviderParam(C.PP_PROVTYPE); err != nil {
			return errors.Wrap(err, "failed to get PP_PROVTYPE")
		} else {
			providerType = (*C.DWORD)(param)
		}

		// use CRYPT_SILENT too?
		var prov C.HCRYPTPROV
		if ok := C.CryptAcquireContext(&prov, containerName, providerName, *providerType, C.CRYPT_DELETEKEYSET); ok == winFalse {
			return lastError("failed to delete key set")
		}
	} else {
		return errors.New("bad private key")
	}

	return nil
}

// getProviderParam gets a parameter about a provider.
func (wpk *winPrivateKey) getProviderParam(param C.DWORD) (unsafe.Pointer, error) {
	var dataLen C.DWORD
	if ok := C.CryptGetProvParam(wpk.capiProv, param, nil, &dataLen, 0); ok == winFalse {
		return nil, lastError("failed to get provider parameter size")
	}

	data := make([]byte, dataLen)
	dataPtr := (*C.BYTE)(unsafe.Pointer(&data[0]))
	if ok := C.CryptGetProvParam(wpk.capiProv, param, dataPtr, &dataLen, 0); ok == winFalse {
		return nil, lastError("failed to get provider parameter")
	}

	// TODO leaking memory here
	return C.CBytes(data), nil
}

// Close closes this winPrivateKey.
func (wpk *winPrivateKey) Close() {
	if wpk.cngHandle != 0 {
		C.NCryptFreeObject(C.NCRYPT_HANDLE(wpk.cngHandle))
		wpk.cngHandle = 0
	}

	if wpk.capiProv != 0 {
		C.CryptReleaseContext(wpk.capiProv, 0)
		wpk.capiProv = 0
	}
}

// exportCertCtx exports a PCCERT_CONTEXT as an *x509.Certificate.
func exportCertCtx(ctx C.PCCERT_CONTEXT) (*x509.Certificate, error) {
	der := C.GoBytes(unsafe.Pointer(ctx.pbCertEncoded), C.int(ctx.cbCertEncoded))

	cert, err := x509.ParseCertificate(der)
	if err != nil {
		return nil, errors.Wrap(err, "certificate parsing failed")
	}

	return cert, nil
}

type errCode uint64

// lastError gets the last error from the current thread.
func lastError(msg string) error {
	if code := errCode(C.GetLastError()); code != 0 {
		return errors.Wrap(code, msg)
	}

	return nil
}

func (c errCode) Error() string {
	cmsg := C.errMsg(C.DWORD(c))
	if cmsg == nil {
		return fmt.Sprintf("Error %X", int(c))
	}
	defer C.LocalFree(C.HLOCAL(cmsg))

	gomsg := C.GoString(cmsg)

	return fmt.Sprintf("Error: %X %s", int(c), gomsg)
}

type securityStatus uint64

func checkStatus(s C.SECURITY_STATUS) error {
	ss := securityStatus(s)

	if ss == ERROR_SUCCESS {
		return nil
	}

	if ss == NTE_BAD_ALGID {
		return ErrUnsupportedHash
	}

	return ss
}

func (ss securityStatus) Error() string {
	return fmt.Sprintf("SECURITY_STATUS %d", int(ss))
}

func stringToUTF16(s string) C.LPCWSTR {
	// Not sure why this isn't 1 << 30...
	const maxUint16Array = 1 << 29

	if len(s) > maxUint16Array {
		panic("string too long")
	}

	wstr := utf16.Encode([]rune(s))

	p := C.calloc(C.size_t(len(wstr)+1), C.size_t(unsafe.Sizeof(uint16(0))))
	pp := (*[maxUint16Array]uint16)(p)
	copy(pp[:], wstr)

	return (C.LPCWSTR)(p)
}<|MERGE_RESOLUTION|>--- conflicted
+++ resolved
@@ -112,13 +112,8 @@
 			goto fail
 		}
 
-<<<<<<< HEAD
-		// maximum chain length. this is arbitrary
-		const maxChain = 1 << 10
-=======
 		// not sure why this isn't 1 << 29
 		const maxPointerArray = 1 << 28
->>>>>>> d19e17a4
 
 		// rgpChain is actually an array, but we only care about the first one.
 		simpleChain := *chainCtx.rgpChain
