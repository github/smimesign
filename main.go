--- conflicted
+++ resolved
@@ -113,31 +113,6 @@
 			return commandListKeys()
 		}
 	}
-<<<<<<< HEAD
-}
-
-// actual fail implementation. overridden in tests.
-func doFail(a ...interface{}) {
-	fmt.Fprintln(stderr, a...)
-	panic(statusCode(1))
-}
-
-type failerFunc func(...interface{})
-
-var failer failerFunc = doFail
-
-func fail(a ...interface{}) {
-	failer(a...)
-}
-
-func faile(err error, message string) {
-	fail(errors.Wrap(err, message))
-}
-
-func failef(err error, format string, a ...interface{}) {
-	fail(errors.Wrapf(err, format, a...))
-=======
 
 	return errors.New("specify --help, --sign, --verify, or --list-keys")
->>>>>>> 859c208a
 }